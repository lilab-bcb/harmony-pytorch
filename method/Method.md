# Harmony Algorithm

As most of the data have cell barcodes in rows, we adjusted the algorithm, and thus it's slightly different from the paper.

In this document, we resummarise the Harmony algorithm.

## Notations

Given an embedding of $N$ cell barcodes in $d$ dimensions, coming from $B$ batches, Harmony tries to cluster them into $K$ clusters first, then integrate data.

* $Z \in \mathbb{R}^{N \times d}$: Input embedding to be corrected by Harmony.
* $\hat{Z} \in \mathbb{R}^{N \times d}$: Output embedding which is integrated.
* $R \in [0, 1]^{N \times K}$: Soft cluster assignment matrix of cells (rows) to clusters (columns).
* $\phi \in \{0, 1\}^{N \times B}$: One-hot assignment matrix of cells (rows) to batches (columns).
* $Pr \in [0, 1]^B$: Frequency of batches.
* $O \in [0, 1]^{B \times K}$: The observed co-occurrence matrix of cells in batches (rows) and clusters (columns).
* $E \in [0, 1]^{B \times K}$: The expected co-occurrence matrix of cells in batches (rows) and clusters (columns), under assumption of independence between cluster and batch assignment.
* $Y \in [0, 1]^{K \times d}$: L2-Normalized cluster centroid locations.

## Objective Function

* K-Means error:

$$
e_1 = \sum_{i, k} R_{ik}||Z_i - Y_k||^2
$$

for $\forall 1 \leq i \leq N$ and $\forall 1 \leq k \leq K$.

Moreover, if both $Z_i$ and $Y_k$ are L2-normalized, their euclidean distance is transformed as cosine distance:

$$
e_1 = \sum_{i, k} 2R_{ik}(1 - Z_{i} \cdot Y_{k}^T) = \sum_{i, k} 2R * (1 - Z Y^T)
$$

where $*$ is element-wise product.

* Cross-entropy Error:

$$
e_2 = \sigma \sum_{i, k} R_{ik}\log{R_{ik}} = \sigma \sum_{i, k}R * \log{R}
$$

* Diversity Penalty:

$$
<<<<<<< HEAD
\begin{aligned}
=======
\begin{align*}
>>>>>>> 8a7a68c5
e_3 &= \sigma \sum_{i, k} \theta R_{ik} \sum_{b}\phi_{ib}\log{\Big( \frac{O_{bk} + 1}{E_{bk} + 1} \Big)} \\
    &= \sigma \sum_{b, k} \theta \Big[ (\phi^T R) * \log{\Big( \frac{O + 1}{E + 1} \Big)} \Big] \\
    &= \sigma \sum_{i, k} \theta \Big[ O * \log{\Big( \frac{O + 1}{E + 1} \Big)} \Big]
\end{align*}
$$

where $\theta$ of shape $1 \times B$ are the discounting hyperparameters.

Therefore, the objective function is

$$
E = e_1 + e_2 + e_3.
$$

## Algorithm Structure

```python
def harmonize(Z, phi):
    Z_hat = Z
    R, E, O = initialize_centroids(Z_hat)
    while not converged:
        R = clustering(Z_hat, phi)
        Z_hat = correction(Z, R, phi)

    return Z_hat
```

## Centroids Initialization

1. L2-normalize $\hat{Z}$ on rows.

2. $\hat{Y} = kmeans(\hat{Z}, K)$. And then L2-normalize $\hat{Y}$ on rows.

3. Initialize $R$:

$$
R = \exp{\Big(-\frac{2(1 - \hat{Z} \hat{Y}^T)}{\sigma}\Big)}
$$

Then L1-normalize $R$ on rows, so that each row sums up to 1.

4. Initialize $E$ and $O$:

```math
\begin{align*}
(E)_{bk} = Pr_b \cdot \sum_{i = 1}^N R_{ik} \qquad &\Rightarrow \qquad E = Pr^T \cdot [R_{\cdot 1}, \dots, R_{\cdot K}];\\
(O)_{bk} = \sum_{i = 1}^N \phi_{ib}R_{ik} \qquad &\Rightarrow \qquad O = \phi^T R.
\end{align*}
```

5. Compute objective value with $\hat{Y}$, $\hat{Z}$, $R$, $O$, and $E$.

## Clustering

### Block-wise Update

1. Compute $O$ and $E$ on left-out data:

```math
E = E - Pr^T \cdot [R_{in, 1}, \dots, R_{in, K}], \qquad O = O - \phi_{in}^T R_{in}.
```

where $R_{in, 1}, ..., R_{in, K}$ are the summations of $R_{ik}$ over cells in the current block regarding each cluster $k$.

2. Update and normalize $R$:

```math
\begin{align*}
R_{in} &= \exp{\Big( -\frac{2(1 - \hat{Z}_{in}\hat{Y}^T)}{\sigma} \Big)};\\
\Omega &= \phi^{in} \Big( \frac{E+1}{O+1} \Big)^\Theta; \\
R_{in} &= R_{in} \Omega; \\
R_{in} &= \text{L1-Normalize}(R_{in}, \text{row}).
\end{align*}
```

where $\Theta = [\theta^T, \dots, \theta^T]$ of shape $B \times K$.

3. Compute $O$ and $E$ with full data:

$$
E = E + Pr^T \cdot [R_{in, 1}, \dots, R_{in, K}], \qquad O = O + \phi_{in}^T R_{in}.
$$

4. Update cluster centroids:

$$
\begin{align*}
\hat{Y} &= \sum_{i = 1}^N R_{ik}\hat{Z}_{id} = R^T \hat{Z};\\
\hat{Y} &= \text{L2-Normalize}(\hat{Y}, \text{row}).
\end{align*}
$$

5. Compute objective value with updated $\hat{Y}$, $\hat{Z}$, $R$, $O$, and $E$.

## Correction

### Original Method

1. Initialize $\hat{Z}$ by $Z$.

2. Let

$$
\phi^* = \begin{bmatrix}
1 & \phi_{11} & \cdots & \phi_{1B} \\
\vdots & \vdots & \ddots & \vdots \\
1 & \phi_{N1} & \cdots & \phi_{NB}
\end{bmatrix}
$$

3. Cluster-wise correction:

For each cluster $k$,

```math
\begin{align*}
R_k &= [R_{1k}, \dots, R_{Nk}];\\
\Phi_{R,k}^* &= \phi^{*T} \otimes R_k;\\
W_k &= (\Phi_{R,k}^* \phi^* + \lambda J)^{-1} \Phi_{R,k}^* Z;\\
W_k[0, :] &= \mathbf{0};\\
\hat{Z} &= \hat{Z} - \Phi_{R,k}^{*T} W_k.
\end{align*}
```

<<<<<<< HEAD
where $\otimes$ is row-wise multiplication of a matrix and a row vector, and
=======
where $\otimes$ is multiplication of a matrix and a row vector, and
>>>>>>> 8a7a68c5

$$
J = \begin{bmatrix}
0 & 0 & 0 & \cdots & 0\\
0 & 1 & & & \\
0 &   & 1 & & \\
\vdots &   &   & \ddots & \\
0 & & & & 1
\end{bmatrix}.
$$


### Improvement

<<<<<<< HEAD
We don't need to directly calculate the matrix inverse:

```math
(\Phi_{R,k}^* \phi^* + \lambda J)^{-1}
```

of shape $(B+1)\times(B+1)$, which can be time consuming when the number of batches $B$ is high.

Let $A_k = \phi^{*T}diag(R_k)\phi^* + \lambda J$, then

```math
W_k = A_k^{-1}\Phi_{R, k}^* Z.
```

Since

```math
\begin{aligned}
=======
Let

```math
A_k = \phi^{*T}diag(R_k)\phi^* + \lambda J,
```

then

$$
\begin{align*}
>>>>>>> 8a7a68c5
A_k &= \begin{bmatrix}
1 & \cdots & 1 \\
\phi_{11} & \cdots & \phi_{N1} \\
\vdots & \vdots & \vdots \\
\phi_{1B} & \cdots & \phi_{NB}
\end{bmatrix} \cdot \begin{bmatrix}
R_{1k} & & \\
 & \ddots & \\
 & & R_{Nk}
\end{bmatrix} \cdot \begin{bmatrix}
1 & \phi_{11} & \cdots & \phi_{1B} \\
\vdots & \vdots & \ddots & \vdots \\
1 & \phi_{N1} & \cdots & \phi_{NB}
\end{bmatrix} + \lambda J \\
&= \begin{bmatrix}
\sum_{i = 1}^N R_{ik} & \sum_{i = 1}^N \phi_{i1}R_{ik} & \cdots & \sum_{i = 1}^N \phi_{iB}R_{ik} \\
\sum_{i = 1}^N \phi_{i1}R_{ik} & \sum_{i = 1}^N \phi_{i1}^2 R_ik & \cdots & \sum_{i = 1}^N \phi_{i1}\phi_{iB}R_{ik} \\
\vdots & \vdots & \ddots & \vdots \\
\sum_{i = 1}^N \phi_{iB}R_{ik} & \sum_{i = 1}^N \phi_{iB}\phi_{i1}R_{ik} & \cdots & \sum_{i = 1}^N \phi_{iB}^2R_{ik}
<<<<<<< HEAD
\end{bmatrix} + \lambda J,
\end{aligned}
```

it's easy to see that

```math
\sum_{i = 1}^N \phi_{ib_1}\phi_{ib_2}R_{ik} = 0 \qquad \text{ for } \quad \forall b_1 \neq b_2
```

and

```math
\sum_{i = 1}^N \phi_{ib}^2 R_{ik} = \sum_{i = 1}^N \phi_{ib} R_{ik}.
```
=======
\end{bmatrix} + \lambda J.
\end{align*}
$$

It's easy to see that

$$
\sum_{i = 1}^N \phi_{ib_1}\phi_{ib_2}R_{ik} = 0
$$

for $\forall b_1 \neq b_2$. And $\sum_{i = 1}^N \phi_{ib}^2 R_{ik} = \sum_{i = 1}^N \phi_{ib} R_{ik}$.
>>>>>>> 8a7a68c5

Let

$$
\begin{align*}
N_k &= \sum_{i = 1}^N R_{ik},\\
N_{bk} &= \sum_{i = 1}^N \phi_{ib}R_{ik} \qquad \Rightarrow \qquad N = \phi^T R \qquad \Rightarrow \qquad N = O.
\end{align*}
$$

Then we have

```math
N_k = \sum_{b = 1}^B O_{bk}
```

and

```math
A_k = \begin{bmatrix}
N_k & O_{1k} & \cdots & O_{Bk} \\
O_{1k} & O_{1k} & & \\
\vdots & & \ddots & \\
O_{Bk} & & & O_{Bk}
\end{bmatrix} + \lambda J = \begin{bmatrix}
N_k & O_{1k} & \cdots & O_{Bk} \\
O_{1k} & O_{1k} + \lambda & & \\
\vdots & & \ddots & \\
O_{Bk} & & & O_{Bk} + \lambda
\end{bmatrix}.
```

Let

<<<<<<< HEAD
```math
=======
$$
>>>>>>> 8a7a68c5
P = \begin{bmatrix}
1 & -\frac{O_{1k}}{O_{1k} + \lambda} & \cdots & -\frac{O_{Bk}}{O_{Bk} + \lambda} \\
 & 1 &  &  \\
 & & \ddots & \\
 & & & 1
\end{bmatrix}
```

then

<<<<<<< HEAD
```math
\mathcal{B} = PAP^T = \begin{bmatrix}
=======
$$
B = PAP^T = \begin{bmatrix}
>>>>>>> 8a7a68c5
c & & & \\
  & O_{1k}+\lambda & & \\
  & & \ddots & \\
  & & & O_{Bk}+\lambda
\end{bmatrix},
<<<<<<< HEAD
```

where

```math
=======
$$

where

$$
>>>>>>> 8a7a68c5
c = N_k - \sum_{i = 1}^N \frac{O_{ik}^2}{O_{ik}+\lambda}.
```

<<<<<<< HEAD
$\mathcal{B}$ has inverse

```math
\mathcal{B}^{-1} = \begin{bmatrix}
=======
$B$ has inverse

$$
B^{-1} = \begin{bmatrix}
>>>>>>> 8a7a68c5
c^{-1} & & & \\
 & \frac{1}{O_{1k}+\lambda} & & \\
 & & \ddots & \\
 & & & \frac{1}{O_{Bk}+\lambda}
\end{bmatrix}.
```

Therefore,

```math
<<<<<<< HEAD
\begin{aligned}
A^{-1} &= P^T\mathcal{B}^{-1}P \\
=======
\begin{align*}
A^{-1} &= P^TB^{-1}P \\
>>>>>>> 8a7a68c5
&= \begin{bmatrix}
c^{-1} & & & \\
-\frac{O_{1k}}{O_{1k}+\lambda}c^{-1} & \frac{1}{O_{1k}+\lambda} & & \\
\vdots & & \ddots & \\
-\frac{O_{Bk}}{O_{Bk}+\lambda}c^{-1} & & & \frac{1}{O_{Bk}+\lambda}
\end{bmatrix} \cdot P
<<<<<<< HEAD
\end{aligned}
=======
\end{align*}
>>>>>>> 8a7a68c5
```

which is decomposited into a lower-triangular, a diagonal, and an upper-triangular matrix.<|MERGE_RESOLUTION|>--- conflicted
+++ resolved
@@ -44,11 +44,7 @@
 * Diversity Penalty:
 
 $$
-<<<<<<< HEAD
-\begin{aligned}
-=======
-\begin{align*}
->>>>>>> 8a7a68c5
+\begin{align*}
 e_3 &= \sigma \sum_{i, k} \theta R_{ik} \sum_{b}\phi_{ib}\log{\Big( \frac{O_{bk} + 1}{E_{bk} + 1} \Big)} \\
     &= \sigma \sum_{b, k} \theta \Big[ (\phi^T R) * \log{\Big( \frac{O + 1}{E + 1} \Big)} \Big] \\
     &= \sigma \sum_{i, k} \theta \Big[ O * \log{\Big( \frac{O + 1}{E + 1} \Big)} \Big]
@@ -173,11 +169,7 @@
 \end{align*}
 ```
 
-<<<<<<< HEAD
 where $\otimes$ is row-wise multiplication of a matrix and a row vector, and
-=======
-where $\otimes$ is multiplication of a matrix and a row vector, and
->>>>>>> 8a7a68c5
 
 $$
 J = \begin{bmatrix}
@@ -192,7 +184,6 @@
 
 ### Improvement
 
-<<<<<<< HEAD
 We don't need to directly calculate the matrix inverse:
 
 ```math
@@ -210,19 +201,7 @@
 Since
 
 ```math
-\begin{aligned}
-=======
-Let
-
-```math
-A_k = \phi^{*T}diag(R_k)\phi^* + \lambda J,
-```
-
-then
-
-$$
-\begin{align*}
->>>>>>> 8a7a68c5
+\begin{align*}
 A_k &= \begin{bmatrix}
 1 & \cdots & 1 \\
 \phi_{11} & \cdots & \phi_{N1} \\
@@ -242,9 +221,8 @@
 \sum_{i = 1}^N \phi_{i1}R_{ik} & \sum_{i = 1}^N \phi_{i1}^2 R_ik & \cdots & \sum_{i = 1}^N \phi_{i1}\phi_{iB}R_{ik} \\
 \vdots & \vdots & \ddots & \vdots \\
 \sum_{i = 1}^N \phi_{iB}R_{ik} & \sum_{i = 1}^N \phi_{iB}\phi_{i1}R_{ik} & \cdots & \sum_{i = 1}^N \phi_{iB}^2R_{ik}
-<<<<<<< HEAD
 \end{bmatrix} + \lambda J,
-\end{aligned}
+\end{align*}
 ```
 
 it's easy to see that
@@ -258,19 +236,6 @@
 ```math
 \sum_{i = 1}^N \phi_{ib}^2 R_{ik} = \sum_{i = 1}^N \phi_{ib} R_{ik}.
 ```
-=======
-\end{bmatrix} + \lambda J.
-\end{align*}
-$$
-
-It's easy to see that
-
-$$
-\sum_{i = 1}^N \phi_{ib_1}\phi_{ib_2}R_{ik} = 0
-$$
-
-for $\forall b_1 \neq b_2$. And $\sum_{i = 1}^N \phi_{ib}^2 R_{ik} = \sum_{i = 1}^N \phi_{ib} R_{ik}$.
->>>>>>> 8a7a68c5
 
 Let
 
@@ -305,11 +270,7 @@
 
 Let
 
-<<<<<<< HEAD
-```math
-=======
-$$
->>>>>>> 8a7a68c5
+```math
 P = \begin{bmatrix}
 1 & -\frac{O_{1k}}{O_{1k} + \lambda} & \cdots & -\frac{O_{Bk}}{O_{Bk} + \lambda} \\
  & 1 &  &  \\
@@ -320,45 +281,25 @@
 
 then
 
-<<<<<<< HEAD
 ```math
 \mathcal{B} = PAP^T = \begin{bmatrix}
-=======
-$$
-B = PAP^T = \begin{bmatrix}
->>>>>>> 8a7a68c5
 c & & & \\
   & O_{1k}+\lambda & & \\
   & & \ddots & \\
   & & & O_{Bk}+\lambda
 \end{bmatrix},
-<<<<<<< HEAD
 ```
 
 where
 
 ```math
-=======
-$$
-
-where
-
-$$
->>>>>>> 8a7a68c5
 c = N_k - \sum_{i = 1}^N \frac{O_{ik}^2}{O_{ik}+\lambda}.
 ```
 
-<<<<<<< HEAD
 $\mathcal{B}$ has inverse
 
 ```math
 \mathcal{B}^{-1} = \begin{bmatrix}
-=======
-$B$ has inverse
-
-$$
-B^{-1} = \begin{bmatrix}
->>>>>>> 8a7a68c5
 c^{-1} & & & \\
  & \frac{1}{O_{1k}+\lambda} & & \\
  & & \ddots & \\
@@ -369,24 +310,15 @@
 Therefore,
 
 ```math
-<<<<<<< HEAD
-\begin{aligned}
+\begin{align*}
 A^{-1} &= P^T\mathcal{B}^{-1}P \\
-=======
-\begin{align*}
-A^{-1} &= P^TB^{-1}P \\
->>>>>>> 8a7a68c5
 &= \begin{bmatrix}
 c^{-1} & & & \\
 -\frac{O_{1k}}{O_{1k}+\lambda}c^{-1} & \frac{1}{O_{1k}+\lambda} & & \\
 \vdots & & \ddots & \\
 -\frac{O_{Bk}}{O_{Bk}+\lambda}c^{-1} & & & \frac{1}{O_{Bk}+\lambda}
 \end{bmatrix} \cdot P
-<<<<<<< HEAD
-\end{aligned}
-=======
-\end{align*}
->>>>>>> 8a7a68c5
+\end{align*}
 ```
 
 which is decomposited into a lower-triangular, a diagonal, and an upper-triangular matrix.